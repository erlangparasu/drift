--- conflicted
+++ resolved
@@ -73,11 +73,7 @@
 ```
 
 Note: If you haven't shipped a version with `moor_flutter` to your users yet, you can drop the dependency
-<<<<<<< HEAD
-on `sqflite`. Instead, you can use `path_provider` which [works on Desktop](https://pub.dev/packages/path_provider).
-=======
 on `sqflite`. Instead, you can use `path_provider` which [works on Desktop](https://github.com/flutter/plugins/tree/master/packages/path_provider).
->>>>>>> 133b7c65
 Please be aware that `FlutterQueryExecutor.inDatabaseFolder` might yield a different folder than
 `path_provider` on Android. This can cause data loss if you've already shipped a version using
 `moor_flutter`. In that case, using `getDatabasePath` from sqflite is the suggested solution.
