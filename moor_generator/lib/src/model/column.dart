<<<<<<< HEAD
//@dart=2.9
import 'package:analyzer/dart/element/type.dart';
=======
>>>>>>> f3e38019
import 'package:moor_generator/src/analyzer/options.dart';
import 'package:moor_generator/writer.dart';

import 'declarations/declaration.dart';
import 'types.dart';
import 'used_type_converter.dart';

/// The column types in sql.
enum ColumnType { integer, text, boolean, datetime, blob, real }

/// ORM key action
enum KeyAction { noAction, cascade, restrict, setNull, setDefault }

/// Name of a column. Contains additional info on whether the name was chosen
/// implicitly (based on the dart getter name) or explicitly (via an named())
/// call in the column builder dsl.
class ColumnName {
  /// A column name is implicit if it has been looked up with the associated
  /// field name in the table class. It's explicit if `.named()` was called in
  /// the column builder.
  final bool implicit;

  final String name;

  ColumnName.implicitly(this.name) : implicit = true;
  ColumnName.explicitly(this.name) : implicit = false;

  @override
  int get hashCode => name.hashCode + implicit.hashCode * 31;

  @override
  bool operator ==(Object other) {
    if (other.runtimeType != runtimeType) return false;
    // ignore: test_types_in_equals
    final typedOther = other as ColumnName;
    return typedOther.implicit == implicit && typedOther.name == name;
  }

  @override
  String toString() {
    return 'ColumnName($name, implicit = $implicit)';
  }
}

/// A column, as specified by a getter in a table.
class MoorColumn implements HasDeclaration, HasType {
  /// The getter name of this column in the table class. It will also be used
  /// as getter name in the TableInfo class (as it needs to override the field)
  /// and in the generated data class that will be generated for each table.
  final String dartGetterName;

  /// The declaration of this column, contains information about where this
  /// column was created in source code.
  @override
  final ColumnDeclaration? declaration;

  /// Whether this column was declared inside a moor file.
  bool get declaredInMoorFile => declaration?.isDefinedInMoorFile ?? false;

  /// The sql type of this column
  @override
  final ColumnType type;

  /// The name of this column, as chosen by the user
  final ColumnName name;

  /// An (optional) name to use as a json key instead of the [dartGetterName].
  final String? overriddenJsonName;
  String getJsonKey([MoorOptions options = const MoorOptions.defaults()]) {
    if (overriddenJsonName != null) return overriddenJsonName!;

    final useColumnName = options.useColumnNameAsJsonKeyWhenDefinedInMoorFile &&
        declaredInMoorFile;
    return useColumnName ? name.name : dartGetterName;
  }

  /// Whether the user has explicitly declared this column to be nullable, the
  /// default is false
  @override
  final bool nullable;

  /// Whether this column has auto increment.
  bool get hasAI => features.any((f) => f is AutoIncrement);

  final List<ColumnFeature> features;

  /// If this columns has custom constraints that should be used instead of the
  /// default ones.
  final String? customConstraints;

  /// Dart code that generates the default expression for this column, or null
  /// if there is no default expression.
  final String? defaultArgument;

  /// Dart code for the `clientDefault` expression, or null if it hasn't been
  /// set.
  final String? clientDefaultCode;

  /// The [UsedTypeConverter], if one has been set on this column.
  @override
<<<<<<< HEAD
  UsedTypeConverter typeConverter;
=======
  final UsedTypeConverter? typeConverter;
>>>>>>> f3e38019

  /// The documentation comment associated with this column
  ///
  /// Stored as a multi line string with leading triple-slashes `///` for every line
  final String? documentationComment;

  /// ORM
  final bool isPrimaryKey;
  final bool isForeignKey;
  final bool isEnum;
  final bool isORM;
  final DartType fkReferences;
  final String fkColumn;
  final String fkOnUpdate;
  final String fkOnDelete;

  /// The column type from the dsl library. For instance, if a table has
  /// declared an `IntColumn`, the matching dsl column name would also be an
  /// `IntColumn`.
  @Deprecated('Use Column<innerColumnType()> instead')
  String get dslColumnTypeName => const {
        ColumnType.boolean: 'BoolColumn',
        ColumnType.text: 'TextColumn',
        ColumnType.integer: 'IntColumn',
        ColumnType.datetime: 'DateTimeColumn',
        ColumnType.blob: 'BlobColumn',
        ColumnType.real: 'RealColumn',
      }[type]!;

  String innerColumnType(
      [GenerationOptions options = const GenerationOptions()]) {
    String code;

    switch (type) {
      case ColumnType.integer:
        code = 'int';
        break;
      case ColumnType.text:
        code = 'String';
        break;
      case ColumnType.boolean:
        code = 'bool';
        break;
      case ColumnType.datetime:
        code = 'DateTime';
        break;
      case ColumnType.blob:
        code = 'Uint8List';
        break;
      case ColumnType.real:
        code = 'double';
        break;
    }

    // We currently use nullable columns everywhere because it's not clear how
    // to express nullability in joins otherwise.
    return options.nnbd ? '$code?' : code;
  }

  String sqlTypeName() {
    switch (type) {
      case ColumnType.integer:
      case ColumnType.boolean:
      case ColumnType.datetime:
        return 'INTEGER';
      case ColumnType.text:
        return 'TEXT';
      case ColumnType.blob:
        return 'BLOB';
      case ColumnType.real:
        return 'REAL';
    }
  }

  @override
  bool get isArray => false;

  MoorColumn({
    required this.type,
    required this.dartGetterName,
    required this.name,
    this.overriddenJsonName,
    this.customConstraints,
    this.nullable = false,
    this.features = const [],
    this.defaultArgument,
    this.clientDefaultCode,
    this.typeConverter,
    this.declaration,
    this.documentationComment,
    this.isPrimaryKey = false,
    this.isForeignKey = false,
    this.isEnum = false,
    this.isORM = false,
    this.fkColumn,
    this.fkOnDelete,
    this.fkOnUpdate,
    this.fkReferences,
  });
}

abstract class ColumnFeature {
  const ColumnFeature();
}

/// A `PRIMARY KEY` column constraint.
class PrimaryKey extends ColumnFeature {
  const PrimaryKey();
}

class AutoIncrement extends PrimaryKey {
  static const AutoIncrement _instance = AutoIncrement._();

  const AutoIncrement._();

  factory AutoIncrement() => _instance;

  @override
  bool operator ==(Object other) => other is AutoIncrement;

  @override
  int get hashCode => 1337420;
}

class LimitingTextLength extends ColumnFeature {
  final int? minLength;

  final int? maxLength;

  LimitingTextLength({this.minLength, this.maxLength});

  @override
  int get hashCode => minLength.hashCode ^ maxLength.hashCode;

  @override
  bool operator ==(Object other) {
    if (other.runtimeType != runtimeType) return false;
    // ignore: test_types_in_equals
    final typedOther = other as LimitingTextLength;
    return typedOther.minLength == minLength &&
        typedOther.maxLength == maxLength;
  }
}<|MERGE_RESOLUTION|>--- conflicted
+++ resolved
@@ -1,8 +1,4 @@
-<<<<<<< HEAD
-//@dart=2.9
 import 'package:analyzer/dart/element/type.dart';
-=======
->>>>>>> f3e38019
 import 'package:moor_generator/src/analyzer/options.dart';
 import 'package:moor_generator/writer.dart';
 
@@ -103,11 +99,7 @@
 
   /// The [UsedTypeConverter], if one has been set on this column.
   @override
-<<<<<<< HEAD
-  UsedTypeConverter typeConverter;
-=======
-  final UsedTypeConverter? typeConverter;
->>>>>>> f3e38019
+  UsedTypeConverter? typeConverter;
 
   /// The documentation comment associated with this column
   ///
@@ -119,10 +111,11 @@
   final bool isForeignKey;
   final bool isEnum;
   final bool isORM;
-  final DartType fkReferences;
-  final String fkColumn;
-  final String fkOnUpdate;
-  final String fkOnDelete;
+  bool isNotNullType;
+  final DartType? fkReferences;
+  final String? fkColumn;
+  final String? fkOnUpdate;
+  final String? fkOnDelete;
 
   /// The column type from the dsl library. For instance, if a table has
   /// declared an `IntColumn`, the matching dsl column name would also be an
@@ -202,6 +195,7 @@
     this.isForeignKey = false,
     this.isEnum = false,
     this.isORM = false,
+    this.isNotNullType = false,
     this.fkColumn,
     this.fkOnDelete,
     this.fkOnUpdate,
