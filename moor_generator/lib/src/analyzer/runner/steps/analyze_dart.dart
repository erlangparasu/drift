part of '../steps.dart';

/// Analyzes the compiled queries found in a Dart file.
class AnalyzeDartStep extends AnalyzingStep {
  AnalyzeDartStep(Task task, FoundFile file) : super(task, file);

  void analyze() {
    final parseResult = file.currentResult as ParsedDartFile;

    for (final accessor in parseResult.dbAccessors) {
      final transitiveImports = _transitiveImports(accessor.imports);

      var availableTables = _availableTables(transitiveImports)
          .followedBy(accessor.declaredTables)
          .toList();

      try {
        availableTables = sortTablesTopologically(availableTables);
      } on CircularReferenceException catch (e) {
        final msg = StringBuffer(
            'Found a circular reference in your database. This can cause '
            'exceptions at runtime when opening the database. This is the '
            'cycle that we found: ');

        msg.write(e.affected.map((t) => t.displayName).join(' -> '));
        // the last table in e.affected references the first one. Let's make
        // that clear in the visualization.
        msg.write(' -> ${e.affected.first.displayName}');

        reportError(ErrorInDartCode(
          severity: Severity.warning,
          affectedElement: accessor.fromClass,
          message: msg.toString(),
        ));
      }

      final transitiveMoorFiles = transitiveImports
          .map((f) => f.currentResult)
          .whereType<ParsedMoorFile>();

      final availableQueries =
          transitiveMoorFiles.expand((f) => f.resolvedQueries);

      final parser = SqlParser(this, availableTables, accessor.declaredQueries);
      parser.parse();

<<<<<<< HEAD
      accessor.allTables = availableTables;

      accessor.resolvedQueries =
          availableQueries.followedBy(parser.foundQueries).toList();

      if (accessor is SpecifiedDatabase) {
        accessor.otherEntities = transitiveMoorFiles.expand((file) {
          return file.otherComponents.map((component) {
            final declaration = BaseDeclaration(null, null, component);

            if (component is CreateTriggerStatement) {
              return SpecifiedTrigger(
                  component.triggerName, component.span.text, declaration);
            }

            throw AssertionError('Unexpected component: $component');
          });
        }).toList();
      }
=======
      accessor
        ..tables = availableTables
        ..queries = availableQueries.followedBy(parser.foundQueries).toList();
>>>>>>> 757abf3b
    }
  }
}<|MERGE_RESOLUTION|>--- conflicted
+++ resolved
@@ -34,41 +34,17 @@
         ));
       }
 
-      final transitiveMoorFiles = transitiveImports
+      final availableQueries = transitiveImports
           .map((f) => f.currentResult)
-          .whereType<ParsedMoorFile>();
-
-      final availableQueries =
-          transitiveMoorFiles.expand((f) => f.resolvedQueries);
+          .whereType<ParsedMoorFile>()
+          .expand((f) => f.resolvedQueries);
 
       final parser = SqlParser(this, availableTables, accessor.declaredQueries);
       parser.parse();
 
-<<<<<<< HEAD
-      accessor.allTables = availableTables;
-
-      accessor.resolvedQueries =
-          availableQueries.followedBy(parser.foundQueries).toList();
-
-      if (accessor is SpecifiedDatabase) {
-        accessor.otherEntities = transitiveMoorFiles.expand((file) {
-          return file.otherComponents.map((component) {
-            final declaration = BaseDeclaration(null, null, component);
-
-            if (component is CreateTriggerStatement) {
-              return SpecifiedTrigger(
-                  component.triggerName, component.span.text, declaration);
-            }
-
-            throw AssertionError('Unexpected component: $component');
-          });
-        }).toList();
-      }
-=======
       accessor
         ..tables = availableTables
         ..queries = availableQueries.followedBy(parser.foundQueries).toList();
->>>>>>> 757abf3b
     }
   }
 }