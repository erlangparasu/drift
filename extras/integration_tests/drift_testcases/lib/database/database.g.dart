// GENERATED CODE - DO NOT MODIFY BY HAND

part of 'database.dart';

// ignore_for_file: type=lint
class User extends DataClass implements Insertable<User> {
  /// The user id
  final int id;
  final String name;

  /// The users birth date
  ///
  /// Mapped from json `born_on`
  final DateTime birthDate;
  final Uint8List? profilePicture;
  final Preferences? preferences;
  const User(
      {required this.id,
      required this.name,
      required this.birthDate,
      this.profilePicture,
      this.preferences});
  @override
  Map<String, Expression> toColumns(bool nullToAbsent) {
    final map = <String, Expression>{};
    map['id'] = Variable<int>(id);
    map['name'] = Variable<String>(name);
    map['birth_date'] = Variable<DateTime>(birthDate);
    if (!nullToAbsent || profilePicture != null) {
      map['profile_picture'] = Variable<Uint8List>(profilePicture);
    }
    if (!nullToAbsent || preferences != null) {
      final converter = $UsersTable.$converterpreferences;
      map['preferences'] = Variable<String>(converter.toSql(preferences));
    }
    return map;
  }

  UsersCompanion toCompanion(bool nullToAbsent) {
    return UsersCompanion(
      id: Value(id),
      name: Value(name),
      birthDate: Value(birthDate),
      profilePicture: profilePicture == null && nullToAbsent
          ? const Value.absent()
          : Value(profilePicture),
      preferences: preferences == null && nullToAbsent
          ? const Value.absent()
          : Value(preferences),
    );
  }

  factory User.fromJson(Map<String, dynamic> json,
      {ValueSerializer? serializer}) {
    serializer ??= driftRuntimeOptions.defaultSerializer;
    return User(
      id: serializer.fromJson<int>(json['id']),
      name: serializer.fromJson<String>(json['name']),
      birthDate: serializer.fromJson<DateTime>(json['born_on']),
      profilePicture: serializer.fromJson<Uint8List?>(json['profilePicture']),
      preferences: serializer.fromJson<Preferences?>(json['preferences']),
    );
  }
  factory User.fromJsonString(String encodedJson,
          {ValueSerializer? serializer}) =>
      User.fromJson(DataClass.parseJson(encodedJson) as Map<String, dynamic>,
          serializer: serializer);
  @override
  Map<String, dynamic> toJson({ValueSerializer? serializer}) {
    serializer ??= driftRuntimeOptions.defaultSerializer;
    return <String, dynamic>{
      'id': serializer.toJson<int>(id),
      'name': serializer.toJson<String>(name),
      'born_on': serializer.toJson<DateTime>(birthDate),
      'profilePicture': serializer.toJson<Uint8List?>(profilePicture),
      'preferences': serializer.toJson<Preferences?>(preferences),
    };
  }

  User copyWith(
          {int? id,
          String? name,
          DateTime? birthDate,
          Value<Uint8List?> profilePicture = const Value.absent(),
          Value<Preferences?> preferences = const Value.absent()}) =>
      User(
        id: id ?? this.id,
        name: name ?? this.name,
        birthDate: birthDate ?? this.birthDate,
        profilePicture:
            profilePicture.present ? profilePicture.value : this.profilePicture,
        preferences: preferences.present ? preferences.value : this.preferences,
      );
  @override
  String toString() {
    return (StringBuffer('User(')
          ..write('id: $id, ')
          ..write('name: $name, ')
          ..write('birthDate: $birthDate, ')
          ..write('profilePicture: $profilePicture, ')
          ..write('preferences: $preferences')
          ..write(')'))
        .toString();
  }

  @override
  int get hashCode => Object.hash(id, name, birthDate,
      $driftBlobEquality.hash(profilePicture), preferences);
  @override
  bool operator ==(Object other) =>
      identical(this, other) ||
      (other is User &&
          other.id == this.id &&
          other.name == this.name &&
          other.birthDate == this.birthDate &&
          $driftBlobEquality.equals(
              other.profilePicture, this.profilePicture) &&
          other.preferences == this.preferences);
}

class UsersCompanion extends UpdateCompanion<User> {
  final Value<int> id;
  final Value<String> name;
  final Value<DateTime> birthDate;
  final Value<Uint8List?> profilePicture;
  final Value<Preferences?> preferences;
  const UsersCompanion({
    this.id = const Value.absent(),
    this.name = const Value.absent(),
    this.birthDate = const Value.absent(),
    this.profilePicture = const Value.absent(),
    this.preferences = const Value.absent(),
  });
  UsersCompanion.insert({
    this.id = const Value.absent(),
    required String name,
    required DateTime birthDate,
    this.profilePicture = const Value.absent(),
    this.preferences = const Value.absent(),
  })  : name = Value(name),
        birthDate = Value(birthDate);
  static Insertable<User> custom({
    Expression<int>? id,
    Expression<String>? name,
    Expression<DateTime>? birthDate,
    Expression<Uint8List>? profilePicture,
    Expression<String>? preferences,
  }) {
    return RawValuesInsertable({
      if (id != null) 'id': id,
      if (name != null) 'name': name,
      if (birthDate != null) 'birth_date': birthDate,
      if (profilePicture != null) 'profile_picture': profilePicture,
      if (preferences != null) 'preferences': preferences,
    });
  }

  UsersCompanion copyWith(
      {Value<int>? id,
      Value<String>? name,
      Value<DateTime>? birthDate,
      Value<Uint8List?>? profilePicture,
      Value<Preferences?>? preferences}) {
    return UsersCompanion(
      id: id ?? this.id,
      name: name ?? this.name,
      birthDate: birthDate ?? this.birthDate,
      profilePicture: profilePicture ?? this.profilePicture,
      preferences: preferences ?? this.preferences,
    );
  }

  @override
  Map<String, Expression> toColumns(bool nullToAbsent) {
    final map = <String, Expression>{};
    if (id.present) {
      map['id'] = Variable<int>(id.value);
    }
    if (name.present) {
      map['name'] = Variable<String>(name.value);
    }
    if (birthDate.present) {
      map['birth_date'] = Variable<DateTime>(birthDate.value);
    }
    if (profilePicture.present) {
      map['profile_picture'] = Variable<Uint8List>(profilePicture.value);
    }
    if (preferences.present) {
      final converter = $UsersTable.$converterpreferences;
      map['preferences'] = Variable<String>(converter.toSql(preferences.value));
    }
    return map;
  }

  @override
  String toString() {
    return (StringBuffer('UsersCompanion(')
          ..write('id: $id, ')
          ..write('name: $name, ')
          ..write('birthDate: $birthDate, ')
          ..write('profilePicture: $profilePicture, ')
          ..write('preferences: $preferences')
          ..write(')'))
        .toString();
  }
}

class $UsersTable extends Users with TableInfo<$UsersTable, User> {
  @override
  final GeneratedDatabase attachedDatabase;
  final String? _alias;
  $UsersTable(this.attachedDatabase, [this._alias]);
  final VerificationMeta _idMeta = const VerificationMeta('id');
  @override
  late final GeneratedColumn<int> id = GeneratedColumn<int>(
      'id', aliasedName, false,
      type: DriftSqlType.int,
      requiredDuringInsert: false,
      defaultConstraints:
          GeneratedColumn.constraintIsAlways('PRIMARY KEY AUTOINCREMENT'),
      hasAutoIncrement: true);
  final VerificationMeta _nameMeta = const VerificationMeta('name');
  @override
  late final GeneratedColumn<String> name = GeneratedColumn<String>(
      'name', aliasedName, false,
      type: DriftSqlType.string, requiredDuringInsert: true);
  final VerificationMeta _birthDateMeta = const VerificationMeta('birthDate');
  @override
  late final GeneratedColumn<DateTime> birthDate = GeneratedColumn<DateTime>(
      'birth_date', aliasedName, false,
      type: DriftSqlType.dateTime, requiredDuringInsert: true);
  final VerificationMeta _profilePictureMeta =
      const VerificationMeta('profilePicture');
  @override
  late final GeneratedColumn<Uint8List> profilePicture =
      GeneratedColumn<Uint8List>('profile_picture', aliasedName, true,
          type: DriftSqlType.blob, requiredDuringInsert: false);
  final VerificationMeta _preferencesMeta =
      const VerificationMeta('preferences');
  @override
  late final GeneratedColumnWithTypeConverter<Preferences?, String>
      preferences = GeneratedColumn<String>('preferences', aliasedName, true,
              type: DriftSqlType.string, requiredDuringInsert: false)
          .withConverter<Preferences?>($UsersTable.$converterpreferences);
  @override
  List<GeneratedColumn> get $columns =>
      [id, name, birthDate, profilePicture, preferences];
  @override
  String get aliasedName => _alias ?? 'users';
  @override
  String get actualTableName => 'users';
  @override
  VerificationContext validateIntegrity(Insertable<User> instance,
      {bool isInserting = false}) {
    final context = VerificationContext();
    final data = instance.toColumns(true);
    if (data.containsKey('id')) {
      context.handle(_idMeta, id.isAcceptableOrUnknown(data['id']!, _idMeta));
    }
    if (data.containsKey('name')) {
      context.handle(
          _nameMeta, name.isAcceptableOrUnknown(data['name']!, _nameMeta));
    } else if (isInserting) {
      context.missing(_nameMeta);
    }
    if (data.containsKey('birth_date')) {
      context.handle(_birthDateMeta,
          birthDate.isAcceptableOrUnknown(data['birth_date']!, _birthDateMeta));
    } else if (isInserting) {
      context.missing(_birthDateMeta);
    }
    if (data.containsKey('profile_picture')) {
      context.handle(
          _profilePictureMeta,
          profilePicture.isAcceptableOrUnknown(
              data['profile_picture']!, _profilePictureMeta));
    }
    context.handle(_preferencesMeta, const VerificationResult.success());
    return context;
  }

  @override
  Set<GeneratedColumn> get $primaryKey => {id};
  @override
  User map(Map<String, dynamic> data, {String? tablePrefix}) {
    final effectivePrefix = tablePrefix != null ? '$tablePrefix.' : '';
    return User(
      id: attachedDatabase.typeMapping
          .read(DriftSqlType.int, data['${effectivePrefix}id'])!,
      name: attachedDatabase.typeMapping
          .read(DriftSqlType.string, data['${effectivePrefix}name'])!,
      birthDate: attachedDatabase.typeMapping
          .read(DriftSqlType.dateTime, data['${effectivePrefix}birth_date'])!,
      profilePicture: attachedDatabase.typeMapping
          .read(DriftSqlType.blob, data['${effectivePrefix}profile_picture']),
<<<<<<< HEAD
      preferences: $UsersTable.$converterpreferences.fromSql(attachedDatabase
          .options.types
=======
      preferences: $UsersTable.$converter0.fromSql(attachedDatabase.typeMapping
>>>>>>> f6830bcd
          .read(DriftSqlType.string, data['${effectivePrefix}preferences'])),
    );
  }

  @override
  $UsersTable createAlias(String alias) {
    return $UsersTable(attachedDatabase, alias);
  }

  static TypeConverter<Preferences?, String?> $converterpreferences =
      const PreferenceConverter();
}

class Friendship extends DataClass implements Insertable<Friendship> {
  final int firstUser;
  final int secondUser;
  final bool reallyGoodFriends;
  const Friendship(
      {required this.firstUser,
      required this.secondUser,
      required this.reallyGoodFriends});
  @override
  Map<String, Expression> toColumns(bool nullToAbsent) {
    final map = <String, Expression>{};
    map['first_user'] = Variable<int>(firstUser);
    map['second_user'] = Variable<int>(secondUser);
    map['really_good_friends'] = Variable<bool>(reallyGoodFriends);
    return map;
  }

  FriendshipsCompanion toCompanion(bool nullToAbsent) {
    return FriendshipsCompanion(
      firstUser: Value(firstUser),
      secondUser: Value(secondUser),
      reallyGoodFriends: Value(reallyGoodFriends),
    );
  }

  factory Friendship.fromJson(Map<String, dynamic> json,
      {ValueSerializer? serializer}) {
    serializer ??= driftRuntimeOptions.defaultSerializer;
    return Friendship(
      firstUser: serializer.fromJson<int>(json['firstUser']),
      secondUser: serializer.fromJson<int>(json['secondUser']),
      reallyGoodFriends: serializer.fromJson<bool>(json['reallyGoodFriends']),
    );
  }
  factory Friendship.fromJsonString(String encodedJson,
          {ValueSerializer? serializer}) =>
      Friendship.fromJson(
          DataClass.parseJson(encodedJson) as Map<String, dynamic>,
          serializer: serializer);
  @override
  Map<String, dynamic> toJson({ValueSerializer? serializer}) {
    serializer ??= driftRuntimeOptions.defaultSerializer;
    return <String, dynamic>{
      'firstUser': serializer.toJson<int>(firstUser),
      'secondUser': serializer.toJson<int>(secondUser),
      'reallyGoodFriends': serializer.toJson<bool>(reallyGoodFriends),
    };
  }

  Friendship copyWith(
          {int? firstUser, int? secondUser, bool? reallyGoodFriends}) =>
      Friendship(
        firstUser: firstUser ?? this.firstUser,
        secondUser: secondUser ?? this.secondUser,
        reallyGoodFriends: reallyGoodFriends ?? this.reallyGoodFriends,
      );
  @override
  String toString() {
    return (StringBuffer('Friendship(')
          ..write('firstUser: $firstUser, ')
          ..write('secondUser: $secondUser, ')
          ..write('reallyGoodFriends: $reallyGoodFriends')
          ..write(')'))
        .toString();
  }

  @override
  int get hashCode => Object.hash(firstUser, secondUser, reallyGoodFriends);
  @override
  bool operator ==(Object other) =>
      identical(this, other) ||
      (other is Friendship &&
          other.firstUser == this.firstUser &&
          other.secondUser == this.secondUser &&
          other.reallyGoodFriends == this.reallyGoodFriends);
}

class FriendshipsCompanion extends UpdateCompanion<Friendship> {
  final Value<int> firstUser;
  final Value<int> secondUser;
  final Value<bool> reallyGoodFriends;
  const FriendshipsCompanion({
    this.firstUser = const Value.absent(),
    this.secondUser = const Value.absent(),
    this.reallyGoodFriends = const Value.absent(),
  });
  FriendshipsCompanion.insert({
    required int firstUser,
    required int secondUser,
    this.reallyGoodFriends = const Value.absent(),
  })  : firstUser = Value(firstUser),
        secondUser = Value(secondUser);
  static Insertable<Friendship> custom({
    Expression<int>? firstUser,
    Expression<int>? secondUser,
    Expression<bool>? reallyGoodFriends,
  }) {
    return RawValuesInsertable({
      if (firstUser != null) 'first_user': firstUser,
      if (secondUser != null) 'second_user': secondUser,
      if (reallyGoodFriends != null) 'really_good_friends': reallyGoodFriends,
    });
  }

  FriendshipsCompanion copyWith(
      {Value<int>? firstUser,
      Value<int>? secondUser,
      Value<bool>? reallyGoodFriends}) {
    return FriendshipsCompanion(
      firstUser: firstUser ?? this.firstUser,
      secondUser: secondUser ?? this.secondUser,
      reallyGoodFriends: reallyGoodFriends ?? this.reallyGoodFriends,
    );
  }

  @override
  Map<String, Expression> toColumns(bool nullToAbsent) {
    final map = <String, Expression>{};
    if (firstUser.present) {
      map['first_user'] = Variable<int>(firstUser.value);
    }
    if (secondUser.present) {
      map['second_user'] = Variable<int>(secondUser.value);
    }
    if (reallyGoodFriends.present) {
      map['really_good_friends'] = Variable<bool>(reallyGoodFriends.value);
    }
    return map;
  }

  @override
  String toString() {
    return (StringBuffer('FriendshipsCompanion(')
          ..write('firstUser: $firstUser, ')
          ..write('secondUser: $secondUser, ')
          ..write('reallyGoodFriends: $reallyGoodFriends')
          ..write(')'))
        .toString();
  }
}

class $FriendshipsTable extends Friendships
    with TableInfo<$FriendshipsTable, Friendship> {
  @override
  final GeneratedDatabase attachedDatabase;
  final String? _alias;
  $FriendshipsTable(this.attachedDatabase, [this._alias]);
  final VerificationMeta _firstUserMeta = const VerificationMeta('firstUser');
  @override
  late final GeneratedColumn<int> firstUser = GeneratedColumn<int>(
      'first_user', aliasedName, false,
      type: DriftSqlType.int, requiredDuringInsert: true);
  final VerificationMeta _secondUserMeta = const VerificationMeta('secondUser');
  @override
  late final GeneratedColumn<int> secondUser = GeneratedColumn<int>(
      'second_user', aliasedName, false,
      type: DriftSqlType.int, requiredDuringInsert: true);
  final VerificationMeta _reallyGoodFriendsMeta =
      const VerificationMeta('reallyGoodFriends');
  @override
<<<<<<< HEAD
  late final GeneratedColumn<bool> reallyGoodFriends = GeneratedColumn<bool>(
      'really_good_friends', aliasedName, false,
      type: DriftSqlType.bool,
      requiredDuringInsert: false,
      defaultConstraints: 'CHECK (really_good_friends IN (0, 1))',
      defaultValue: const Constant(false));
=======
  late final GeneratedColumn<bool> reallyGoodFriends =
      GeneratedColumn<bool>('really_good_friends', aliasedName, false,
          type: DriftSqlType.bool,
          requiredDuringInsert: false,
          defaultConstraints: GeneratedColumn.constraintsDependsOnDialect({
            SqlDialect.sqlite: 'CHECK ("really_good_friends" IN (0, 1))',
            SqlDialect.mysql: '',
            SqlDialect.postgres: '',
          }),
          defaultValue: const Constant(false));
>>>>>>> f6830bcd
  @override
  List<GeneratedColumn> get $columns =>
      [firstUser, secondUser, reallyGoodFriends];
  @override
  String get aliasedName => _alias ?? 'friendships';
  @override
  String get actualTableName => 'friendships';
  @override
  VerificationContext validateIntegrity(Insertable<Friendship> instance,
      {bool isInserting = false}) {
    final context = VerificationContext();
    final data = instance.toColumns(true);
    if (data.containsKey('first_user')) {
      context.handle(_firstUserMeta,
          firstUser.isAcceptableOrUnknown(data['first_user']!, _firstUserMeta));
    } else if (isInserting) {
      context.missing(_firstUserMeta);
    }
    if (data.containsKey('second_user')) {
      context.handle(
          _secondUserMeta,
          secondUser.isAcceptableOrUnknown(
              data['second_user']!, _secondUserMeta));
    } else if (isInserting) {
      context.missing(_secondUserMeta);
    }
    if (data.containsKey('really_good_friends')) {
      context.handle(
          _reallyGoodFriendsMeta,
          reallyGoodFriends.isAcceptableOrUnknown(
              data['really_good_friends']!, _reallyGoodFriendsMeta));
    }
    return context;
  }

  @override
  Set<GeneratedColumn> get $primaryKey => {firstUser, secondUser};
  @override
  Friendship map(Map<String, dynamic> data, {String? tablePrefix}) {
    final effectivePrefix = tablePrefix != null ? '$tablePrefix.' : '';
    return Friendship(
      firstUser: attachedDatabase.typeMapping
          .read(DriftSqlType.int, data['${effectivePrefix}first_user'])!,
      secondUser: attachedDatabase.typeMapping
          .read(DriftSqlType.int, data['${effectivePrefix}second_user'])!,
      reallyGoodFriends: attachedDatabase.typeMapping.read(
          DriftSqlType.bool, data['${effectivePrefix}really_good_friends'])!,
    );
  }

  @override
  $FriendshipsTable createAlias(String alias) {
    return $FriendshipsTable(attachedDatabase, alias);
  }
}

abstract class _$Database extends GeneratedDatabase {
  _$Database(QueryExecutor e) : super(e);
  _$Database.connect(DatabaseConnection c) : super.connect(c);
  late final $UsersTable users = $UsersTable(this);
  late final $FriendshipsTable friendships = $FriendshipsTable(this);
  Selectable<User> mostPopularUsers(int amount) {
    return customSelect(
        'SELECT * FROM users AS u ORDER BY (SELECT COUNT(*) FROM friendships WHERE first_user = u.id OR second_user = u.id) DESC LIMIT @1',
        variables: [
          Variable<int>(amount)
        ],
        readsFrom: {
          users,
          friendships,
        }).asyncMap(users.mapFromRow);
  }

  Selectable<int> amountOfGoodFriends(int user) {
    return customSelect(
        'SELECT COUNT(*) AS _c0 FROM friendships AS f WHERE f.really_good_friends = 1 AND(f.first_user = @1 OR f.second_user = @1)',
        variables: [
          Variable<int>(user)
        ],
        readsFrom: {
          friendships,
        }).map((QueryRow row) => row.read<int>('_c0'));
  }

  Selectable<FriendshipsOfResult> friendshipsOf(int user) {
    return customSelect(
        'SELECT f.really_good_friends,"user"."id" AS "nested_0.id", "user"."name" AS "nested_0.name", "user"."birth_date" AS "nested_0.birth_date", "user"."profile_picture" AS "nested_0.profile_picture", "user"."preferences" AS "nested_0.preferences" FROM friendships AS f INNER JOIN users AS user ON user.id IN (f.first_user, f.second_user) AND user.id != @1 WHERE(f.first_user = @1 OR f.second_user = @1)',
        variables: [
          Variable<int>(user)
        ],
        readsFrom: {
          friendships,
          users,
        }).asyncMap((QueryRow row) async {
      return FriendshipsOfResult(
        reallyGoodFriends: row.read<bool>('really_good_friends'),
        user: await users.mapFromRow(row, tablePrefix: 'nested_0'),
      );
    });
  }

  Selectable<int> userCount() {
    return customSelect('SELECT COUNT(id) AS _c0 FROM users',
        variables: [],
        readsFrom: {
          users,
        }).map((QueryRow row) => row.read<int>('_c0'));
  }

  Selectable<Preferences?> settingsFor(int user) {
    return customSelect('SELECT preferences FROM users WHERE id = @1',
        variables: [
          Variable<int>(user)
        ],
        readsFrom: {
          users,
        }).map((QueryRow row) => $UsersTable.$converterpreferences
        .fromSql(row.readNullable<String>('preferences')));
  }

  Selectable<User> usersById(List<int> var1) {
    var $arrayStartIndex = 1;
    final expandedvar1 = $expandVar($arrayStartIndex, var1.length);
    $arrayStartIndex += var1.length;
    return customSelect('SELECT * FROM users WHERE id IN ($expandedvar1)',
        variables: [
          for (var $ in var1) Variable<int>($)
        ],
        readsFrom: {
          users,
        }).asyncMap(users.mapFromRow);
  }

  Future<List<Friendship>> returning(int var1, int var2, bool var3) {
    return customWriteReturning(
        'INSERT INTO friendships VALUES (@1, @2, @3) RETURNING *',
        variables: [
          Variable<int>(var1),
          Variable<int>(var2),
          Variable<bool>(var3)
        ],
        updates: {
          friendships
        }).then((rows) => Future.wait(rows.map(friendships.mapFromRow)));
  }

  @override
  Iterable<TableInfo<Table, dynamic>> get allTables =>
      allSchemaEntities.whereType<TableInfo<Table, Object?>>();
  @override
  List<DatabaseSchemaEntity> get allSchemaEntities => [users, friendships];
}

class FriendshipsOfResult {
  final bool reallyGoodFriends;
  final User user;
  FriendshipsOfResult({
    required this.reallyGoodFriends,
    required this.user,
  });
  @override
  int get hashCode => Object.hash(reallyGoodFriends, user);
  @override
  bool operator ==(Object other) =>
      identical(this, other) ||
      (other is FriendshipsOfResult &&
          other.reallyGoodFriends == this.reallyGoodFriends &&
          other.user == this.user);
  @override
  String toString() {
    return (StringBuffer('FriendshipsOfResult(')
          ..write('reallyGoodFriends: $reallyGoodFriends, ')
          ..write('user: $user')
          ..write(')'))
        .toString();
  }
}

// **************************************************************************
// JsonSerializableGenerator
// **************************************************************************

Preferences _$PreferencesFromJson(Map<String, dynamic> json) => Preferences(
      json['receiveEmails'] as bool,
    );

Map<String, dynamic> _$PreferencesToJson(Preferences instance) =>
    <String, dynamic>{
      'receiveEmails': instance.receiveEmails,
    };<|MERGE_RESOLUTION|>--- conflicted
+++ resolved
@@ -214,11 +214,11 @@
   @override
   late final GeneratedColumn<int> id = GeneratedColumn<int>(
       'id', aliasedName, false,
+      hasAutoIncrement: true,
       type: DriftSqlType.int,
       requiredDuringInsert: false,
       defaultConstraints:
-          GeneratedColumn.constraintIsAlways('PRIMARY KEY AUTOINCREMENT'),
-      hasAutoIncrement: true);
+          GeneratedColumn.constraintIsAlways('PRIMARY KEY AUTOINCREMENT'));
   final VerificationMeta _nameMeta = const VerificationMeta('name');
   @override
   late final GeneratedColumn<String> name = GeneratedColumn<String>(
@@ -293,12 +293,8 @@
           .read(DriftSqlType.dateTime, data['${effectivePrefix}birth_date'])!,
       profilePicture: attachedDatabase.typeMapping
           .read(DriftSqlType.blob, data['${effectivePrefix}profile_picture']),
-<<<<<<< HEAD
       preferences: $UsersTable.$converterpreferences.fromSql(attachedDatabase
-          .options.types
-=======
-      preferences: $UsersTable.$converter0.fromSql(attachedDatabase.typeMapping
->>>>>>> f6830bcd
+          .typeMapping
           .read(DriftSqlType.string, data['${effectivePrefix}preferences'])),
     );
   }
@@ -472,14 +468,6 @@
   final VerificationMeta _reallyGoodFriendsMeta =
       const VerificationMeta('reallyGoodFriends');
   @override
-<<<<<<< HEAD
-  late final GeneratedColumn<bool> reallyGoodFriends = GeneratedColumn<bool>(
-      'really_good_friends', aliasedName, false,
-      type: DriftSqlType.bool,
-      requiredDuringInsert: false,
-      defaultConstraints: 'CHECK (really_good_friends IN (0, 1))',
-      defaultValue: const Constant(false));
-=======
   late final GeneratedColumn<bool> reallyGoodFriends =
       GeneratedColumn<bool>('really_good_friends', aliasedName, false,
           type: DriftSqlType.bool,
@@ -490,7 +478,6 @@
             SqlDialect.postgres: '',
           }),
           defaultValue: const Constant(false));
->>>>>>> f6830bcd
   @override
   List<GeneratedColumn> get $columns =>
       [firstUser, secondUser, reallyGoodFriends];
